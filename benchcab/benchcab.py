--- conflicted
+++ resolved
@@ -13,10 +13,6 @@
     checkout_cable_auxiliary,
     archive_rev_number,
 )
-<<<<<<< HEAD
-from benchcab.internal import validate_environment, get_met_sites, MULTIPROCESS
-from benchcab.task import get_fluxnet_tasks, get_fluxnet_comparisons, Task
-=======
 from benchcab.internal import (
     validate_environment,
     get_met_sites,
@@ -25,8 +21,7 @@
     SITE_TASKS_DIR,
     SITE_OUTPUT_DIR,
 )
-from benchcab.task import get_fluxnet_tasks, Task
->>>>>>> 7b8300a2
+from benchcab.task import get_fluxnet_tasks, get_fluxnet_comparisons, Task
 from benchcab.cli import generate_parser
 from benchcab.run_cable_site import run_tasks, run_tasks_in_parallel
 from benchcab.run_comparison import run_comparisons, run_comparisons_in_parallel
@@ -63,18 +58,11 @@
             checkout_cable(branch, verbose=self.args.verbose)
         checkout_cable_auxiliary(self.args.verbose)
         archive_rev_number()
-<<<<<<< HEAD
-=======
         print("")
-        return self
->>>>>>> 7b8300a2
 
     def build(self):
         """Endpoint for `benchcab build`."""
         for branch in self.config["realisations"]:
-<<<<<<< HEAD
-            build_cable(branch["build_script"], branch["name"], self.config["modules"])
-=======
             build_cable(
                 branch["build_script"],
                 branch["name"],
@@ -82,8 +70,6 @@
                 verbose=self.args.verbose,
             )
         print("")
-        return self
->>>>>>> 7b8300a2
 
     def fluxnet_setup_work_directory(self):
         """Endpoint for `benchcab fluxnet-setup-work-dir`."""
@@ -92,22 +78,20 @@
         setup_fluxnet_directory_tree(fluxnet_tasks=tasks, verbose=self.args.verbose)
         print("Setting up tasks...")
         for task in tasks:
-<<<<<<< HEAD
-            task.setup_task()
-=======
             task.setup_task(verbose=self.args.verbose)
         print("Successfully setup FLUXNET tasks")
         print("")
-        return self
->>>>>>> 7b8300a2
 
     def fluxnet_run_tasks(self):
         """Endpoint for `benchcab fluxnet-run-tasks`."""
         tasks = self.tasks if self.tasks else self._initialise_tasks()
+        print("Running FLUXNET tasks...")
         if MULTIPROCESS:
-            run_tasks_in_parallel(tasks)
+            run_tasks_in_parallel(tasks, self.args.verbose)
         else:
-            run_tasks(tasks)
+            run_tasks(tasks, self.args.verbose)
+        print("Successfully ran FLUXNET tasks")
+        print("")
 
     def fluxnet_bitwise_cmp(self):
         """Endpoint for `benchcab fluxnet-bitwise-cmp`."""
@@ -129,18 +113,8 @@
         self.build()
         self.fluxnet_setup_work_directory()
         if self.args.no_submit:
-<<<<<<< HEAD
             self.fluxnet_run_tasks()
             self.fluxnet_bitwise_cmp()
-=======
-            tasks = self.tasks if self.tasks else self._initialise_tasks()
-            print("Running FLUXNET tasks...")
-            if MULTIPROCESS:
-                run_tasks_in_parallel(tasks, self.args.verbose)
-            else:
-                run_tasks(tasks, self.args.verbose)
-            print("Successfully ran FLUXNET tasks")
->>>>>>> 7b8300a2
         else:
             create_job_script(
                 project=self.config["project"],
@@ -149,8 +123,6 @@
                 verbose=self.args.verbose,
             )
             submit_job()
-<<<<<<< HEAD
-=======
             print(
                 "The CABLE log file for each task is written to "
                 f"{SITE_LOG_DIR}/<task_name>_log.txt"
@@ -163,17 +135,6 @@
                 "The NetCDF output for each task is written to "
                 f"{SITE_OUTPUT_DIR}/<task_name>_out.nc"
             )
-        print("")
-        return self
-
-    def fluxnet(self):
-        """Endpoint for `benchcab fluxnet`."""
-        self.checkout()
-        self.build()
-        self.fluxnet_setup_work_directory()
-        self.fluxnet_run_tasks()
-        return self
->>>>>>> 7b8300a2
 
     def spatial(self):
         """Endpoint for `benchcab spatial`."""
