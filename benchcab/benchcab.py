--- conflicted
+++ resolved
@@ -9,90 +9,6 @@
 from benchcab.benchtree import setup_fluxnet_directory_tree, setup_src_dir
 from benchcab.build_cable import build_cable_offline
 from benchcab.get_cable import checkout_cable, checkout_cable_auxiliary, archive_rev_number
-<<<<<<< HEAD
-from benchcab.internal import validate_environment, get_met_sites
-from benchcab.task import get_fluxnet_tasks
-
-
-def parse_args(arglist):
-    """Parse arguments given by `arglist`."""
-
-    parser = argparse.ArgumentParser(description="Run the benchmarking for CABLE")
-    parser.add_argument(
-        "-c",
-        "--config",
-        help="Config filename",
-        default="config.yaml"
-    )
-    parser.add_argument(
-        "-f",
-        "--fluxnet",
-        help="Runs the tests for the Fluxnet sites only",
-        action="store_true"
-    )
-    parser.add_argument(
-        "-w",
-        "--world",
-        help="Runs the global tests only",
-        action="store_true"
-    )
-    parser.add_argument(
-        "-b",
-        "--bitrepro",
-        help="Check bit reproducibility, not implemented yet",
-        action="store_true"
-    )
-    parser.add_argument(
-        "-r",
-        "--rebuild",
-        action="store_true",
-        default=False,
-        help="Rebuild src?"
-    )
-    parser.add_argument(
-        "-V",
-        "--version",
-        action="version",
-        version=f"benchcab {benchcab.__version__}"
-    )
-
-    args = parser.parse_args(arglist)
-
-    if args.bitrepro:
-        print("Bit reproducibility not implemented yet")
-        sys.exit()
-
-    if args.fluxnet and args.world:
-        print("You can not specify -f and -g together.")
-        print("To run all the tests, do not specify any of those 2 options.")
-        sys.exit()
-
-    return args
-
-
-def main(args):
-    """Main program entry point for `benchcab`."""
-
-    config = read_config(args.config)
-
-    validate_environment(project=config['project'], modules=config['modules'])
-
-    # TODO(Sean) add command line argument 'clean' or 'new' to remove existing directories
-
-    setup_src_dir()
-    for branch in config['realisations']:
-        checkout_cable(branch_config=branch, user=config['user'])
-    checkout_cable_auxiliary()
-    archive_rev_number()
-
-    if args.fluxnet:
-        print("Running the single sites tests ")
-
-        tasks = get_fluxnet_tasks(
-            realisations=config["realisations"],
-            science_configurations=config['science_configurations'],
-            met_sites=get_met_sites(config['experiment'])
-=======
 from benchcab.internal import validate_environment, get_met_sites, MULTIPROCESS
 from benchcab.task import get_fluxnet_tasks, Task
 from benchcab.cli import generate_parser
@@ -112,16 +28,15 @@
         """A helper method that initialises and returns the `tasks` attribute."""
         self.tasks = get_fluxnet_tasks(
             realisations=self.config['realisations'],
-            science_config=self.config['science_configurations'],
+            science_configurations=self.config['science_configurations'],
             met_sites=get_met_sites(self.config['experiment'])
->>>>>>> 23bb2436
         )
         return self.tasks
 
     def checkout(self):
         """Endpoint for `benchcab checkout`."""
         setup_src_dir()
-        for branch in self.config['realisations'].values():
+        for branch in self.config['realisations']:
             checkout_cable(branch_config=branch, user=self.config['user'])
         checkout_cable_auxiliary()
         archive_rev_number()
@@ -129,7 +44,7 @@
 
     def build(self):
         """Endpoint for `benchcab build`."""
-        for branch in self.config['realisations'].values():
+        for branch in self.config['realisations']:
             build_cable_offline(branch['name'], self.config['modules'])
         return self
 
@@ -137,13 +52,6 @@
         """Endpoint for `benchcab fluxnet-setup-work-dir`."""
         tasks = self.tasks if self.tasks else self._initialise_tasks()
         setup_fluxnet_directory_tree(fluxnet_tasks=tasks)
-<<<<<<< HEAD
-
-        for branch in config['realisations']:
-            build_cable_offline(branch['name'], config['modules'])
-
-=======
->>>>>>> 23bb2436
         for task in tasks:
             task.setup_task()
         return self
