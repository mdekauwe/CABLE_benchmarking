#!/usr/bin/env python

"""Contains the main program entry point for `benchcab`."""

import sys

from benchcab.job_script import create_job_script, submit_job
from benchcab.bench_config import read_config
from benchcab.benchtree import setup_fluxnet_directory_tree, setup_src_dir
<<<<<<< HEAD
from benchcab.build_cable import build_cable
from benchcab.get_cable import (
    checkout_cable,
    checkout_cable_auxiliary,
    archive_rev_number,
)
from benchcab.internal import validate_environment, get_met_sites
from benchcab.task import get_fluxnet_tasks


def parse_args(arglist):
    """Parse arguments given by `arglist`."""

    parser = argparse.ArgumentParser(description="Run the benchmarking for CABLE")
    parser.add_argument("-c", "--config", help="Config filename", default="config.yaml")
    parser.add_argument(
        "-f",
        "--fluxnet",
        help="Runs the tests for the Fluxnet sites only",
        action="store_true",
    )
    parser.add_argument(
        "-w", "--world", help="Runs the global tests only", action="store_true"
    )
    parser.add_argument(
        "-b",
        "--bitrepro",
        help="Check bit reproducibility, not implemented yet",
        action="store_true",
    )
    parser.add_argument(
        "-r", "--rebuild", action="store_true", default=False, help="Rebuild src?"
    )
    parser.add_argument(
        "-V", "--version", action="version", version=f"benchcab {benchcab.__version__}"
    )

    args = parser.parse_args(arglist)

    if args.bitrepro:
        print("Bit reproducibility not implemented yet")
        sys.exit()

    if args.fluxnet and args.world:
        print("You can not specify -f and -g together.")
        print("To run all the tests, do not specify any of those 2 options.")
        sys.exit()

    return args


def main(args):
    """Main program entry point for `benchcab`."""

    config = read_config(args.config)

    validate_environment(project=config["project"], modules=config["modules"])

    # TODO(Sean) add command line argument 'clean' or 'new' to remove existing directories

    setup_src_dir()
    for branch in config["realisations"].values():
        checkout_cable(branch_config=branch, user=config["user"])
    checkout_cable_auxiliary()
    archive_rev_number()

    if args.fluxnet:
        print("Running the single sites tests ")

        tasks = get_fluxnet_tasks(
            realisations=config["realisations"],
            science_config=config["science_configurations"],
            met_sites=get_met_sites(config["experiment"]),
=======
from benchcab.build_cable import build_cable_offline
from benchcab.get_cable import checkout_cable, checkout_cable_auxiliary, archive_rev_number
from benchcab.internal import validate_environment, get_met_sites, MULTIPROCESS
from benchcab.task import get_fluxnet_tasks, Task
from benchcab.cli import generate_parser
from benchcab.run_cable_site import run_tasks, run_tasks_in_parallel


class Benchcab():
    """A class that represents the `benchcab` application."""

    def __init__(self) -> None:
        self.args = generate_parser().parse_args(sys.argv[1:] if sys.argv[1:] else ['-h'])
        self.config = read_config(self.args.config)
        self.tasks: list[Task] = []  # initialise fluxnet tasks lazily
        validate_environment(project=self.config['project'], modules=self.config['modules'])

    def _initialise_tasks(self) -> list[Task]:
        """A helper method that initialises and returns the `tasks` attribute."""
        self.tasks = get_fluxnet_tasks(
            realisations=self.config['realisations'],
            science_config=self.config['science_configurations'],
            met_sites=get_met_sites(self.config['experiment'])
>>>>>>> 23bb2436
        )
        return self.tasks

    def checkout(self):
        """Endpoint for `benchcab checkout`."""
        setup_src_dir()
        for branch in self.config['realisations'].values():
            checkout_cable(branch_config=branch, user=self.config['user'])
        checkout_cable_auxiliary()
        archive_rev_number()
        return self

    def build(self):
        """Endpoint for `benchcab build`."""
        for branch in self.config['realisations'].values():
            build_cable_offline(branch['name'], self.config['modules'])
        return self

    def fluxnet_setup_work_directory(self):
        """Endpoint for `benchcab fluxnet-setup-work-dir`."""
        tasks = self.tasks if self.tasks else self._initialise_tasks()
        setup_fluxnet_directory_tree(fluxnet_tasks=tasks)
<<<<<<< HEAD

        for branch in config["realisations"].values():
            build_cable(
                config_build_script=branch["build_script"],
                branch_name=branch["name"],
                modules=config["modules"],
            )

        for task in tasks:
            task.setup_task()

        create_job_script(
            project=config["project"],
            user=config["user"],
            config_path=args.config,
            modules=config["modules"],
        )

        submit_job()

    if args.world:
        print("Running the spatial tests ")
        print("Warning: spatial tests not yet implemented")


def main_parse_args(arglist):
    """Call main with list of arguments. Callable from tests."""
    # Must return so that check command return value is passed back to calling routine
    # otherwise py.test will fail
    return main(parse_args(arglist))


def main_argv():
    """Call main and pass command line arguments.
=======
        for task in tasks:
            task.setup_task()
        return self

    def fluxnet_run_tasks(self):
        """Endpoint for `benchcab fluxnet-run-tasks`."""
        if self.args.no_submit:
            tasks = self.tasks if self.tasks else self._initialise_tasks()
            if MULTIPROCESS:
                run_tasks_in_parallel(tasks)
            else:
                run_tasks(tasks)
        else:
            create_job_script(
                project=self.config['project'],
                user=self.config['user'],
                config_path=self.args.config,
                modules=self.config['modules']
            )
            submit_job()
        return self

    def fluxnet(self):
        """Endpoint for `benchcab fluxnet`."""
        self.checkout() \
            .build() \
            .fluxnet_setup_work_directory() \
            .fluxnet_run_tasks()
        return self

    def spatial(self):
        """Endpoint for `benchcab spatial`."""
        return self

    def run(self):
        """Endpoint for `benchcab run`."""
        self.fluxnet() \
            .spatial()
        return self

    def main(self):
        """Main function for `benchcab`."""

        if self.args.subcommand == 'run':
            self.run()

        if self.args.subcommand == 'checkout':
            self.checkout()

        if self.args.subcommand == 'build':
            self.build()

        if self.args.subcommand == 'fluxnet':
            self.fluxnet()

        if self.args.subcommand == 'fluxnet-setup-work-dir':
            self.fluxnet_setup_work_directory()

        if self.args.subcommand == 'fluxnet-run-tasks':
            self.fluxnet_run_tasks()

        if self.args.subcommand == 'spatial':
            self.spatial()


def main():
    """Main program entry point for `benchcab`.
>>>>>>> 23bb2436

    This is required for setup.py entry_points
    """

    app = Benchcab()
    app.main()

<<<<<<< HEAD
if __name__ == "__main__":
    main_argv()
=======

if __name__ == "__main__":
    main()
>>>>>>> 23bb2436
<|MERGE_RESOLUTION|>--- conflicted
+++ resolved
@@ -7,163 +7,59 @@
 from benchcab.job_script import create_job_script, submit_job
 from benchcab.bench_config import read_config
 from benchcab.benchtree import setup_fluxnet_directory_tree, setup_src_dir
-<<<<<<< HEAD
 from benchcab.build_cable import build_cable
 from benchcab.get_cable import (
     checkout_cable,
     checkout_cable_auxiliary,
     archive_rev_number,
 )
-from benchcab.internal import validate_environment, get_met_sites
-from benchcab.task import get_fluxnet_tasks
-
-
-def parse_args(arglist):
-    """Parse arguments given by `arglist`."""
-
-    parser = argparse.ArgumentParser(description="Run the benchmarking for CABLE")
-    parser.add_argument("-c", "--config", help="Config filename", default="config.yaml")
-    parser.add_argument(
-        "-f",
-        "--fluxnet",
-        help="Runs the tests for the Fluxnet sites only",
-        action="store_true",
-    )
-    parser.add_argument(
-        "-w", "--world", help="Runs the global tests only", action="store_true"
-    )
-    parser.add_argument(
-        "-b",
-        "--bitrepro",
-        help="Check bit reproducibility, not implemented yet",
-        action="store_true",
-    )
-    parser.add_argument(
-        "-r", "--rebuild", action="store_true", default=False, help="Rebuild src?"
-    )
-    parser.add_argument(
-        "-V", "--version", action="version", version=f"benchcab {benchcab.__version__}"
-    )
-
-    args = parser.parse_args(arglist)
-
-    if args.bitrepro:
-        print("Bit reproducibility not implemented yet")
-        sys.exit()
-
-    if args.fluxnet and args.world:
-        print("You can not specify -f and -g together.")
-        print("To run all the tests, do not specify any of those 2 options.")
-        sys.exit()
-
-    return args
-
-
-def main(args):
-    """Main program entry point for `benchcab`."""
-
-    config = read_config(args.config)
-
-    validate_environment(project=config["project"], modules=config["modules"])
-
-    # TODO(Sean) add command line argument 'clean' or 'new' to remove existing directories
-
-    setup_src_dir()
-    for branch in config["realisations"].values():
-        checkout_cable(branch_config=branch, user=config["user"])
-    checkout_cable_auxiliary()
-    archive_rev_number()
-
-    if args.fluxnet:
-        print("Running the single sites tests ")
-
-        tasks = get_fluxnet_tasks(
-            realisations=config["realisations"],
-            science_config=config["science_configurations"],
-            met_sites=get_met_sites(config["experiment"]),
-=======
-from benchcab.build_cable import build_cable_offline
-from benchcab.get_cable import checkout_cable, checkout_cable_auxiliary, archive_rev_number
 from benchcab.internal import validate_environment, get_met_sites, MULTIPROCESS
 from benchcab.task import get_fluxnet_tasks, Task
 from benchcab.cli import generate_parser
 from benchcab.run_cable_site import run_tasks, run_tasks_in_parallel
 
 
-class Benchcab():
+class Benchcab:
     """A class that represents the `benchcab` application."""
 
     def __init__(self) -> None:
-        self.args = generate_parser().parse_args(sys.argv[1:] if sys.argv[1:] else ['-h'])
+        self.args = generate_parser().parse_args(
+            sys.argv[1:] if sys.argv[1:] else ["-h"]
+        )
         self.config = read_config(self.args.config)
         self.tasks: list[Task] = []  # initialise fluxnet tasks lazily
-        validate_environment(project=self.config['project'], modules=self.config['modules'])
+        validate_environment(
+            project=self.config["project"], modules=self.config["modules"]
+        )
 
     def _initialise_tasks(self) -> list[Task]:
         """A helper method that initialises and returns the `tasks` attribute."""
         self.tasks = get_fluxnet_tasks(
-            realisations=self.config['realisations'],
-            science_config=self.config['science_configurations'],
-            met_sites=get_met_sites(self.config['experiment'])
->>>>>>> 23bb2436
+            realisations=self.config["realisations"],
+            science_config=self.config["science_configurations"],
+            met_sites=get_met_sites(self.config["experiment"]),
         )
         return self.tasks
 
     def checkout(self):
         """Endpoint for `benchcab checkout`."""
         setup_src_dir()
-        for branch in self.config['realisations'].values():
-            checkout_cable(branch_config=branch, user=self.config['user'])
+        for branch in self.config["realisations"].values():
+            checkout_cable(branch_config=branch, user=self.config["user"])
         checkout_cable_auxiliary()
         archive_rev_number()
         return self
 
     def build(self):
         """Endpoint for `benchcab build`."""
-        for branch in self.config['realisations'].values():
-            build_cable_offline(branch['name'], self.config['modules'])
+        for branch in self.config["realisations"].values():
+            build_cable(branch["build_script"], branch["name"], self.config["modules"])
         return self
 
     def fluxnet_setup_work_directory(self):
         """Endpoint for `benchcab fluxnet-setup-work-dir`."""
         tasks = self.tasks if self.tasks else self._initialise_tasks()
         setup_fluxnet_directory_tree(fluxnet_tasks=tasks)
-<<<<<<< HEAD
-
-        for branch in config["realisations"].values():
-            build_cable(
-                config_build_script=branch["build_script"],
-                branch_name=branch["name"],
-                modules=config["modules"],
-            )
-
-        for task in tasks:
-            task.setup_task()
-
-        create_job_script(
-            project=config["project"],
-            user=config["user"],
-            config_path=args.config,
-            modules=config["modules"],
-        )
-
-        submit_job()
-
-    if args.world:
-        print("Running the spatial tests ")
-        print("Warning: spatial tests not yet implemented")
-
-
-def main_parse_args(arglist):
-    """Call main with list of arguments. Callable from tests."""
-    # Must return so that check command return value is passed back to calling routine
-    # otherwise py.test will fail
-    return main(parse_args(arglist))
-
-
-def main_argv():
-    """Call main and pass command line arguments.
-=======
         for task in tasks:
             task.setup_task()
         return self
@@ -178,20 +74,17 @@
                 run_tasks(tasks)
         else:
             create_job_script(
-                project=self.config['project'],
-                user=self.config['user'],
+                project=self.config["project"],
+                user=self.config["user"],
                 config_path=self.args.config,
-                modules=self.config['modules']
+                modules=self.config["modules"],
             )
             submit_job()
         return self
 
     def fluxnet(self):
         """Endpoint for `benchcab fluxnet`."""
-        self.checkout() \
-            .build() \
-            .fluxnet_setup_work_directory() \
-            .fluxnet_run_tasks()
+        self.checkout().build().fluxnet_setup_work_directory().fluxnet_run_tasks()
         return self
 
     def spatial(self):
@@ -200,38 +93,36 @@
 
     def run(self):
         """Endpoint for `benchcab run`."""
-        self.fluxnet() \
-            .spatial()
+        self.fluxnet().spatial()
         return self
 
     def main(self):
         """Main function for `benchcab`."""
 
-        if self.args.subcommand == 'run':
+        if self.args.subcommand == "run":
             self.run()
 
-        if self.args.subcommand == 'checkout':
+        if self.args.subcommand == "checkout":
             self.checkout()
 
-        if self.args.subcommand == 'build':
+        if self.args.subcommand == "build":
             self.build()
 
-        if self.args.subcommand == 'fluxnet':
+        if self.args.subcommand == "fluxnet":
             self.fluxnet()
 
-        if self.args.subcommand == 'fluxnet-setup-work-dir':
+        if self.args.subcommand == "fluxnet-setup-work-dir":
             self.fluxnet_setup_work_directory()
 
-        if self.args.subcommand == 'fluxnet-run-tasks':
+        if self.args.subcommand == "fluxnet-run-tasks":
             self.fluxnet_run_tasks()
 
-        if self.args.subcommand == 'spatial':
+        if self.args.subcommand == "spatial":
             self.spatial()
 
 
 def main():
     """Main program entry point for `benchcab`.
->>>>>>> 23bb2436
 
     This is required for setup.py entry_points
     """
@@ -239,11 +130,6 @@
     app = Benchcab()
     app.main()
 
-<<<<<<< HEAD
-if __name__ == "__main__":
-    main_argv()
-=======
 
 if __name__ == "__main__":
-    main()
->>>>>>> 23bb2436
+    main()