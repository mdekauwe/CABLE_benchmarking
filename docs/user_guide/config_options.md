# config.yaml options

!!! note "Required options"
    All keys listed here are required unless stated otherwise.

The different running modes of `benchcab` are solely dependent on the options used in `config.yaml`. The following gives some typical ways to configure `benchcab` for each mode, but the tool is not restricted to these choices of options:

=== "Regression test"

    For this test, you want to:

    * Specify the details of two branches of CABLE
    * Do not specify a [`patch`](#`patch`)
    * Use the default set of science options, i.e. do not specify [`science_configurations`](#`science_configurations`) in `config.yaml`
    * Choose the [`experiment`](#`experiment`) suitable for your stage of development. A run with the `forty-two-site-test` will be required for submissions of new development to CABLE.

=== "New feature test"

    For this test, you want to:

    * Specify the details of two branches of CABLE
    * Specify a [`patch`](#`patch`) for **one** of the branches
    * Use the default set of science options, i.e. do not specify [`science_configurations`](#`science_configurations`) in `config.yaml`
    * Choose the [`experiment`](#`experiment`) suitable for your stage of development. A run with the `forty-two-site-test` will be required for submissions of new development to CABLE.


=== "Ensemble mode"

    This running mode is quite open to customisations:

    * Specify the number of CABLE's branches you need
    * Use [`patch`](#`patch`) on branches as required
    * Specify the [science configurations](#`science_configurations`) you want to run. [`patch`](#`patch`) will be applied on top of the science configurations listed.


## Technical options

### `project`

: NCI project ID to charge the simulations to.

### `modules`

: NCI modules to use for compiling CABLE

## Simulations options

### `realisations`

: Entries for each CABLE branch to use. Each entry is a dictionary, `{}`, that contains the following keys:

#### `path`

: The path of the branch relative to the SVN root of the CABLE repository (`https://trac.nci.org.au/svn/cable`).
: Example:

    - to checkout `https://trac.nci.org.au/svn/cable/trunk`, set `path: "trunk"`
    - to checkout `https://trac.nci.org.au/svn/cable/branches/Users/foo/my_branch`, set `path: "branches/Users/foo/my_branch"`

#### `name`

: An alias name used internally by `benchcab` for the branch. The `name` key also specifies the directory name when checking out the branch, that is, `name` is the optional `PATH` argument to `svn checkout`.
: This key is **optional** and can be omitted from the config file. By default `name` is set to the base name of [`path`](#`path`).

#### `build_script`

: This key is **optional**. The path to a custom script to build the code in that branch, relative to the name of the branch.  The script specified with this option will run as is, ignoring the entries in the `modules` key of `config.yaml` file.
: Example: `build_script: offline/build.sh` to specify a build script under `<name_of_branch>/offline/`.

#### `revision`

: The revision number to use for the branch.
: This key is **optional** and can be omitted from the config file. By default `revision` is set to `-1` which indicates the HEAD of the branch to be used. The user may also explicitly specify `-1` to use the HEAD of the branch.

#### `patch`

: Branch-specific namelist settings for `cable.nml`. Settings specified in `patch` get "patched" to the base namelist settings used for both branches. Any namelist settings specified here will overwrite settings defined in the default namelist file and in the science configurations. This means these settings will be set as stipulated in the `patch` for this branch for all science configurations run by `benchcab`.
: The `patch` key must be a dictionary like data structure that is compliant with the [`f90nml`][f90nml-github] python package.
: This key is **optional** and can be omitted from the config file. By default `patch` is empty and does not modify the namelist file.

Example:
```yaml
realisations: [
  { # head of the trunk
    path: "trunk",
  },
  { # some development branch
    path: "branches/Users/foo/my_branch",
    patch: {
      cable: {
        cable_user: {
          FWSOIL_SWITCH: "Lai and Ktaul 2000"
        }
      }
    }
  }
]
```

### `experiment`

: Type of experiment to run. Experiments are defined in the **NRI Land testing** workspace on [modelevaluation.org][meorg]. This key specifies the met forcing files used in the test suite. To choose from:

    - [`forty-two-site-test`][forty-two-me]: to run simulations using 42 FLUXNET sites
    - [`five-site-test`][five-me]: to run simulations using 5 FLUXNET sites
    - `AU-Tum`: to run simulations at the Tumbarumba (AU) site
    - `AU-How`: to run simulations at the Howard Spring (AU) site
    - `FI-Hyy`: to run simulations at the Hyytiala (FI) site
    - `US-Var`: to run simulations at the Vaira Ranch-Ione (US) site
    - `US-Whs`: to run simulations at the Walnut Gulch Lucky Hills Shrub (US) site

### `science_configurations`

<<<<<<< HEAD
: User defined science configurations. This key is **optional** and can be omitted from the config file. Science configurations that are specified here will replace [the default science configurations](default_science_configurations.md). In the output filenames, each configuration is identified with S\<N\> where N is an integer starting from 0 for the first listed configuration and increasing by 1 for each subsequent configuration.
=======
: User defined science configurations. This key is **optional** and can be omitted from the config file. Science configurations that are specified here will replace [the default science configurations](default_science_configurations.md). In the output filenames, each configuration is identified with S<N> where N is an integer starting from 0 for the first listed configuration and increasing by 1 for each subsequent configuration.
>>>>>>> 9656f03b
: Example:
```yaml
science_configurations: [
  { # S0 configuration
    cable: {
      cable_user: {
        GS_SWITCH: "medlyn",
        FWSOIL_SWITCH: "Haverd2013"
      }
    }
  },
  { # S1 configuration
    cable: {
      cable_user: {
        GS_SWITCH: "leuning",
        FWSOIL_SWITCH: "Haverd2013"
      }
    }
  }
]
```

[meorg]: https://modelevaluation.org/
[forty-two-me]: https://modelevaluation.org/experiment/display/urTKSXEsojdvEPwdR
[five-me]: https://modelevaluation.org/experiment/display/xNZx2hSvn4PMKAa9R
[f90nml-github]: https://github.com/marshallward/f90nml<|MERGE_RESOLUTION|>--- conflicted
+++ resolved
@@ -111,11 +111,7 @@
 
 ### `science_configurations`
 
-<<<<<<< HEAD
 : User defined science configurations. This key is **optional** and can be omitted from the config file. Science configurations that are specified here will replace [the default science configurations](default_science_configurations.md). In the output filenames, each configuration is identified with S\<N\> where N is an integer starting from 0 for the first listed configuration and increasing by 1 for each subsequent configuration.
-=======
-: User defined science configurations. This key is **optional** and can be omitted from the config file. Science configurations that are specified here will replace [the default science configurations](default_science_configurations.md). In the output filenames, each configuration is identified with S<N> where N is an integer starting from 0 for the first listed configuration and increasing by 1 for each subsequent configuration.
->>>>>>> 9656f03b
 : Example:
 ```yaml
 science_configurations: [
