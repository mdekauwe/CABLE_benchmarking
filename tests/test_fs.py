"""`pytest` tests for `utils/fs.py`."""

<<<<<<< HEAD
import pytest
import io
import contextlib
from pathlib import Path

from benchcab.utils.fs import next_path, mkdir
=======
from benchcab.utils.fs import next_path

>>>>>>> e160bba8
from .common import MOCK_CWD


def test_next_path():
    """Tests for `next_path()`."""
    pattern = "rev_number-*.log"

    # Success case: get next path in 'empty' CWD
    assert len(list(MOCK_CWD.glob(pattern))) == 0
    ret = next_path(MOCK_CWD, pattern)
    assert ret == "rev_number-1.log"

    # Success case: get next path in 'non-empty' CWD
    ret_path = MOCK_CWD / ret
    ret_path.touch()
    assert len(list(MOCK_CWD.glob(pattern))) == 1
    ret = next_path(MOCK_CWD, pattern)
    assert ret == "rev_number-2.log"


@pytest.mark.parametrize("test_path,kwargs", [
    (Path(MOCK_CWD, "test1"), {}),
    (Path(MOCK_CWD, "test1/test2"), dict(parents=True)),
    (Path(MOCK_CWD, "test1/test2"), dict(parents=True, exist_ok=True)),
])
def test_mkdir(test_path, kwargs):
    """Tests for `mkdir()`."""

    # Success case: create a test directory
    mkdir(test_path, **kwargs)
    assert test_path.exists()
    test_path.rmdir()


def test_mkdir_verbose():
    """Tests for verbose output of `mkdir()`."""

    # Success case: verbose output
    test_path = Path(MOCK_CWD, "test1")
    with contextlib.redirect_stdout(io.StringIO()) as buf:
        mkdir(test_path, verbose=True)
    assert buf.getvalue() == (
        f"Creating {test_path} directory\n"
    )
    test_path.rmdir()<|MERGE_RESOLUTION|>--- conflicted
+++ resolved
@@ -1,16 +1,12 @@
 """`pytest` tests for `utils/fs.py`."""
 
-<<<<<<< HEAD
 import pytest
 import io
 import contextlib
 from pathlib import Path
 
 from benchcab.utils.fs import next_path, mkdir
-=======
-from benchcab.utils.fs import next_path
 
->>>>>>> e160bba8
 from .common import MOCK_CWD
 
 
